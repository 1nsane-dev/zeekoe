<<<<<<< HEAD
/// The Michelson contract code for the ZkChannels contract.
static CONTRACT_CODE: &str = include_str!("zkchannel_contract.tz");

lazy_static::lazy_static! {
    /// The ZkChannels close scalar as bytes
    static ref CLOSE_SCALAR_BYTES: [u8; 32] = zkabacus_crypto::CLOSE_SCALAR.to_bytes();

    /// The python execution context used for all pytezos operations.
    static ref PYTHON_CONTEXT: inline_python::Context = {
        let close_scalar = CLOSE_SCALAR_BYTES.to_vec();

        inline_python::python! {
            from pytezos import pytezos, Contract, ContractInterface
            import json

            main_code = ContractInterface.from_michelson('CONTRACT_CODE)

            close_scalar_bytes = 'close_scalar

            def originate(
                uri,
                cust_acc,
                cust_pubkey, merch_pubkey,
                channel_id,
                merch_g2, merch_y2s, merch_x2,
                cust_funding, merch_funding,
                min_confirmations
            ):
                // Customer pytezos interface
                // TODO: connect to specified URL
                cust_py = pytezos.using(key=cust_acc, shell=uri)

                initial_storage = {
                    "cid": channel_id,
                    "close_flag": close_scalar_bytes,
                    "context_string": "zkChannels mutual close",
                    "custAddr": cust_addr,
                    "custBal": 0,
                    "custFunding": cust_funding,
                    "custPk": cust_pubkey,
                    "delayExpiry": "1970-01-01T00:00:00Z",
                    "g2": merch_g2,
                    "merchAddr": merch_addr,
                    "merchBal": 0,
                    "merchFunding": merch_funding,
                    "merchPk": merch_pubkey,
                    "merchPk0": merch_y2s[0],
                    "merchPk1": merch_y2s[1],
                    "merchPk2": merch_y2s[2],
                    "merchPk3": merch_y2s[3],
                    "merchPk4": merch_y2s[4],
                    "merchPk5": merch_x2,
                    "revLock": "0x00",
                    "selfDelay": 3,
                    "status": 0
                }

                // Originate main zkchannel contract
                out = cust_py.origination(script=main_code.script(initial_storage=initial_storage)).autofill().sign().send(min_confirmations=min_confirmations)

                // Get address of main zkchannel contract
                opg = pytezos.shell.blocks[-20:].find_operation(out.hash())
                main_id = opg["contents"][0]["metadata"]["operation_result"]["originated_contracts"][0]

                return main_id
        }
    };
}

fn merchant_public_key_to_python_input(
    public_key: &zkabacus_crypto::PublicKey,
) -> (Vec<u8>, Vec<Vec<u8>>, Vec<u8>) {
    let zkabacus_crypto::PublicKey { g2, y2s, x2, .. } = public_key;
    let g2 = g2.to_compressed().to_vec();
    let y2s = y2s
        .into_iter()
        .map(|y2| y2.to_compressed().to_vec())
        .collect::<Vec<_>>();
    let x2 = x2.to_compressed().to_vec();

    (g2, y2s, x2)
}

mod establish {
    use super::PYTHON_CONTEXT;
    use crate::escrow::{notify::Level, types::*};
    use http::Uri;
    use inline_python::{python, Context};
    use std::convert::TryFrom;
    use tezedge::{FromBase58Check, OriginatedAddress, ToBase58Check};
=======
mod establish {
    use crate::escrow::{notify::Level, types::*};
>>>>>>> 0b444cab
    use zkabacus_crypto::{ChannelId, CustomerBalance, MerchantBalance, PublicKey};

    #[allow(unused)]
    pub struct CustomerFundingInformation {
        /// Initial balance for the customer in the channel.
        pub balance: CustomerBalance,

        /// Funding source which will support the balance. This address is the hash of
        /// the `public_key`.
        pub address: TezosFundingAddress,

        /// Public key associated with the funding address. The customer must have access to the
        /// corresponding [`tezedge::PrivateKey`].
        pub public_key: TezosPublicKey,
    }

    #[allow(unused)]
    pub struct MerchantFundingInformation {
        /// Initial balance for the merchant in the channel.
        pub balance: MerchantBalance,

        /// Funding source which will support the balance. This address is the hash of
        /// the `public_key`.
        pub address: TezosFundingAddress,

        /// Public key associated with the funding address. The merchant must have access to the
        /// corresponding [`tezedge::PrivateKey`].
        pub public_key: TezosPublicKey,
    }

    /// Originate a contract on chain.
    ///
    /// This call will wait until the contract is confirmed at depth.
    /// It returns the new [`ContractId`] and the [`Level`] of the block that contains the
    /// originated contract.
    ///
    /// The `originator_key_pair` should belong to whichever party originates the contract.
    /// Currently, this must be called by the customer. Its public key must be the same as
    /// the one in the provided [`CustomerFundingInformation`].
    pub async fn originate(
<<<<<<< HEAD
        uri: Option<&Uri>,
=======
>>>>>>> 0b444cab
        merchant_funding_info: &MerchantFundingInformation,
        customer_funding_info: &CustomerFundingInformation,
        merchant_public_key: &PublicKey,
        originator_key_pair: &TezosKeyMaterial,
        channel_id: &ChannelId,
        confirmation_depth: u64,
    ) -> Result<(ContractId, Level), String> {
        let (g2, y2s, x2) = super::merchant_public_key_to_python_input(merchant_public_key);
        let merchant_funding = merchant_funding_info.balance.into_inner();
        let merchant_pubkey = merchant_funding_info.public_key.to_base58check();

        let customer_funding = customer_funding_info.balance.into_inner();
        let customer_account = customer_funding_info.address.to_base58check();
        let customer_pubkey = customer_funding_info.public_key.to_base58check();
        let channel_id = channel_id.to_bytes().to_vec();
        let uri = uri.map(|uri| uri.to_string());

        PYTHON_CONTEXT.run(python! {
            success = true
            try:
                out = originate(
                    'uri,
                    'customer_account, 'channel_id,
                    'customer_pubkey, 'merchant_pubkey,
                    'g2, 'y2s, 'x2,
                    'customer_funding, 'merchant_funding,
                    'confirmation_depth
                )
            except Exception as e:
                success = false
                error = str(e)
        });

        if PYTHON_CONTEXT.get("success") {
            let out = PYTHON_CONTEXT.get::<String>("out");
            let contract_id = ContractId::new(
                OriginatedAddress::from_base58check(&out)
                    .expect("Contract id returned from pytezos must be valid base58"),
            );
            Ok((contract_id, todo!()))
        } else {
            let error = PYTHON_CONTEXT.get::<String>("error");
            Err(error)
        }
    }

    /// Call the `addFunding` entrypoint with the [`CustomerFundingInformation`].
    ///
    /// This will wait until the funding operation is confirmed at depth. It is called by
    /// the customer.
    ///
    /// The operation is invalid if:
    /// - the channel status is not AWAITING_FUNDING
    /// - the specified customer address does not match the `cust_addr` field in the contract
    /// - the specified funding information does not match the `custFunding` amount in the contract
    /// - the `addFunding` entrypoint has not been called by the customer address before.
    #[allow(unused)]
    pub async fn add_customer_funding(
        contract_id: &ContractId,
        customer_funding_info: &CustomerFundingInformation,
        customer_key_pair: &TezosKeyMaterial,
    ) -> Result<(), Error> {
        todo!()
    }

    /// Verify that the contract specified by [`ContractId`] has been correctly originated on
    /// chain with respect to the expected values.
    ///
    /// Correct origination requires that:
    /// - Contract encodes the expected zkChannels contract
    /// - Contract storage is correctly instantiated
    /// - Contract is confirmed on chain to the expected depth
    ///
    /// This function will wait until the origination operation is confirmed at depth
    /// and is called by the merchant.
    ///
    /// This function will return [`Error::InvalidZkChannelsContract`] if the contract is not a valid
    /// zkChannels contract or it does not have the expected storage.
    #[allow(unused)]
    pub async fn verify_origination(
        contract_id: &ContractId,
        merchant_funding_info: &MerchantFundingInformation,
        customer_funding_info: &CustomerFundingInformation,
        merchant_public_key: &PublicKey,
        channel_id: &ChannelId,
    ) -> Result<(), Error> {
        todo!()
    }

    /// Verify that the customer has successfully funded the contract via the `addFunding`
    /// entrypoint
    ///
    /// Correct funding requires that:
    /// - The `addFunding` operation is the latest operation to be applied to the contract
    /// - The `addFunding` operation is confirmed on chain to the expected depth
    ///
    /// This function will wait until the customer's funding operation is confirmed at depth
    /// and is called by the merchant.
    #[allow(unused)]
    pub async fn verify_customer_funding(
        contract_id: &ContractId,
        customer_funding_info: &CustomerFundingInformation,
    ) -> Result<(), Error> {
        todo!()
    }

    /// Add merchant funding via the `addFunding` entrypoint to the given [`ContractId`],
    /// according to the [`MerchantFundingInformation`]
    ///
    /// This should only be called if [`verify_origination()`] and [`verify_customer_funding()`]
    /// both returned successfully.
    ///
    /// This function will wait until the merchant funding operation is confirmed at depth. It
    /// is called by the merchant.
    ///
    /// If the expected merchant funding is non-zero, this operation is invalid if:
    /// - the contract status is not AWAITING_FUNDING
    /// - the specified merchant address does not match the `merch_addr` field in the contract
    /// - the specified funding information does not match the `merchFunding` amount in the contract
    /// - the `addFunding` entrypoint has already been called by the merchant address
    ///
    /// If the expected merchant funding is 0, this operation is invalid if:
    /// - the contract status is not OPEN
    #[allow(unused)]
    pub async fn add_merchant_funding(
        contract_id: &ContractId,
        merchant_funding_info: &MerchantFundingInformation,
        merchant_key_pair: &TezosKeyMaterial,
    ) -> Result<(), Error> {
        todo!()
    }

    /// Reclaim customer funding via the `reclaimFunding` entrypoint on the given [`ContractId`].
    ///
    /// This function will wait until the customer reclaim operation is confirmed at depth. It is
    /// called by the customer.
    ///
    /// The operation is invalid if:
    /// - the contract status is not AWAITING_FUNDING.
    /// - the `addFunding` entrypoint has not been called by the customer address
    #[allow(unused)]
    pub async fn reclaim_customer_funding(
        contract_id: &ContractId,
        customer_key_pair: &TezosKeyMaterial,
    ) -> Result<(), Error> {
        todo!()
    }
}

mod close {
    use crate::escrow::types::*;

    use {
        tezedge::signer::OperationSignatureInfo,
        zkabacus_crypto::{
            customer::ClosingMessage, revlock::RevocationSecret, CloseState, CustomerBalance,
            MerchantBalance,
        },
    };

    /// Initiate expiry close flow via the `expiry` entrypoint on the given [`ContractId`].
    ///
    /// This function will wait until the expiry operation is confirmed at depth and is called
    /// by the merchant.
    ///
    /// This operation is invalid if:
    /// - the contract status is not OPEN
    /// - the [`TezosFundingAddress`] specified does not match the `merch_addr` field in the
    ///   the specified contract
    #[allow(unused)]
    pub async fn expiry(
        contract_id: &ContractId,
        merchant_key_pair: &TezosKeyMaterial,
    ) -> Result<(), Error> {
        todo!()
    }

    /// Complete expiry close flow by claiming the entire channel balance on the [`ContractId`]
    /// via the `merchClaim` entrypoint.
    ///
    /// This function will wait until the self-delay period on the `expiry` entrypoint has passed.
    /// After posting the `merchClaim` operation, it will wait until it has been confirmed at
    /// depth. It is called by the merchant.
    ///
    /// This operation is invalid if:
    /// - the contract status is not EXPIRY
    /// - the [`TezosKeyPair`] does not match the `merch_addr` field in the specified
    ///   contract
    #[allow(unused)]
    pub async fn merch_claim(
        contract_id: &ContractId,
        merchant_key_pair: &TezosKeyMaterial,
    ) -> Result<(), Error> {
        todo!()
    }

    /// Initiate unilateral customer close flow or correct balances from the expiry flow by
    /// posting the correct channel balances for the [`ContractId`] via the `custClose` entrypoint.
    ///
    /// This function will wait until it is confirmed at depth. It is called by the customer. If
    /// it is called in response to an `expiry` operation, it will be called by the customer's
    /// notification service.
    ///
    /// This operation is invalid if:
    /// - the contract status is neither OPEN nor EXPIRY
    /// - the [`TezosKeyPair`] does not match the `cust_addr` field in the specified contract
    /// - the signature in the [`ClosingMessage`] is not a well-formed signature
    /// - the signature in the [`ClosingMessage`] is not a valid signature under the merchant
    ///   public key on the expected tuple
    #[allow(unused)]
    pub async fn cust_close(
        contract_id: &ContractId,
        close_message: &ClosingMessage,
        customer_key_pair: &TezosKeyMaterial,
    ) -> Result<(), Error> {
        todo!()
    }

    /// Dispute balances posted by a customer (via [`cust_close()`]) by posting a revocation
    /// secret that matches the posted revocation lock. On successful completion, this call
    /// will transfer the posted customer balance to the merchant.
    ///
    /// This function will wait until it is confirmed at depth. It is called by the merchant.
    ///
    /// This operation is invalid if:
    /// - the contract status is not CUST_CLOSE
    /// - the [`TezosKeyPair`] does not match the `merch_addr` field in the specified contract
    /// - the [`RevocationSecret`] does not hash to the `rev_lock` field in the specified contract
    #[allow(unused)]
    pub async fn merch_dispute(
        contract_id: &ContractId,
        revocation_secret: &RevocationSecret,
        merchant_key_pair: &TezosKeyMaterial,
    ) -> Result<(), Error> {
        todo!()
    }

    /// Claim customer funds (posted via [`cust_close()`]) after the timeout period has elapsed
    /// via the `custClaim` entrypoint.
    ///
    /// This function will wait until the timeout period from the `custClose` entrypoint call has
    /// elapsed, and until the `custClaim` operation is confirmed at depth. It is called by the
    /// customer.
    ///
    /// This operation is invalid if:
    /// - the contract status is not CUST_CLOSE
    /// - the [`TezosKeyPair`] does not match the `cust_addr` field in the specified contract
    #[allow(unused)]
    pub async fn cust_claim(
        contract_id: &ContractId,
        customer_key_pair: &TezosKeyMaterial,
    ) -> Result<(), Error> {
        todo!()
    }

    /// Authorize the close state provided in the mutual close flow by producing a valid EdDSA
    /// signature over the tuple
    /// `(contract id, "zkChannels mutual close", channel id, customer balance, merchant balance)`
    ///
    /// This is called by the merchant.
    #[allow(unused)]
    pub async fn authorize_mutual_close(
        contract_id: &ContractId,
        close_state: &CloseState,
        merchant_key_pair: &TezosKeyMaterial,
    ) -> Result<OperationSignatureInfo, Error> {
        todo!()
    }

    /// Execute the mutual close flow via the `mutualClose` entrypoint by paying out the specified
    /// channel balances to both parties.
    ///
    /// This function will wait until the operation is confirmed at depth. It is called by the
    /// customer.
    ///
    /// This operation is invalid if:
    /// - the contract status is not OPEN
    /// - the [`TezosKeyPair`] does not match the `cust_addr` field in the specified contract
    /// - the `authorization_signature` is not a valid signature under the merchant public key
    ///   on the expected tuple
    #[allow(unused)]
    pub async fn mutual_close(
        contract_id: &ContractId,
        customer_balance: &CustomerBalance,
        merchant_balance: &MerchantBalance,
        authorization_signature: &OperationSignatureInfo,
        merchant_key_pair: &TezosKeyMaterial,
    ) -> Result<(), Error> {
        todo!()
    }
}<|MERGE_RESOLUTION|>--- conflicted
+++ resolved
@@ -1,4 +1,8 @@
-<<<<<<< HEAD
+use crate::escrow::{notify::Level, types::*};
+use inline_python::python;
+use tezedge::{OriginatedAddress, ToBase58Check};
+use zkabacus_crypto::{ChannelId, CustomerBalance, MerchantBalance, PublicKey};
+
 /// The Michelson contract code for the ZkChannels contract.
 static CONTRACT_CODE: &str = include_str!("zkchannel_contract.tz");
 
@@ -7,10 +11,10 @@
     static ref CLOSE_SCALAR_BYTES: [u8; 32] = zkabacus_crypto::CLOSE_SCALAR.to_bytes();
 
     /// The python execution context used for all pytezos operations.
-    static ref PYTHON_CONTEXT: inline_python::Context = {
+    static ref PYTHON: inline_python::Context = {
         let close_scalar = CLOSE_SCALAR_BYTES.to_vec();
 
-        inline_python::python! {
+        python! {
             from pytezos import pytezos, Contract, ContractInterface
             import json
 
@@ -28,7 +32,6 @@
                 min_confirmations
             ):
                 // Customer pytezos interface
-                // TODO: connect to specified URL
                 cust_py = pytezos.using(key=cust_acc, shell=uri)
 
                 initial_storage = {
@@ -61,9 +64,11 @@
 
                 // Get address of main zkchannel contract
                 opg = pytezos.shell.blocks[-20:].find_operation(out.hash())
-                main_id = opg["contents"][0]["metadata"]["operation_result"]["originated_contracts"][0]
-
-                return main_id
+                contents = opg["contents"][0]
+                level = contents["level"]
+                main_id = contents["metadata"]["operation_result"]["originated_contracts"][0]
+
+                return (main_id, level)
         }
     };
 }
@@ -82,18 +87,8 @@
     (g2, y2s, x2)
 }
 
-mod establish {
-    use super::PYTHON_CONTEXT;
-    use crate::escrow::{notify::Level, types::*};
-    use http::Uri;
-    use inline_python::{python, Context};
-    use std::convert::TryFrom;
-    use tezedge::{FromBase58Check, OriginatedAddress, ToBase58Check};
-=======
-mod establish {
-    use crate::escrow::{notify::Level, types::*};
->>>>>>> 0b444cab
-    use zkabacus_crypto::{ChannelId, CustomerBalance, MerchantBalance, PublicKey};
+pub mod establish {
+    use super::*;
 
     #[allow(unused)]
     pub struct CustomerFundingInformation {
@@ -122,6 +117,11 @@
         /// corresponding [`tezedge::PrivateKey`].
         pub public_key: TezosPublicKey,
     }
+
+    /// An error while attempting to originate the contract.
+    #[derive(Debug, Clone, thiserror::Error)]
+    #[error("Could not originate contract: {0}")]
+    pub struct OriginateError(String);
 
     /// Originate a contract on chain.
     ///
@@ -133,33 +133,30 @@
     /// Currently, this must be called by the customer. Its public key must be the same as
     /// the one in the provided [`CustomerFundingInformation`].
     pub async fn originate(
-<<<<<<< HEAD
-        uri: Option<&Uri>,
-=======
->>>>>>> 0b444cab
+        uri: Option<&http::Uri>,
         merchant_funding_info: &MerchantFundingInformation,
         customer_funding_info: &CustomerFundingInformation,
         merchant_public_key: &PublicKey,
         originator_key_pair: &TezosKeyMaterial,
         channel_id: &ChannelId,
         confirmation_depth: u64,
-    ) -> Result<(ContractId, Level), String> {
+    ) -> Result<(ContractId, Level), OriginateError> {
         let (g2, y2s, x2) = super::merchant_public_key_to_python_input(merchant_public_key);
         let merchant_funding = merchant_funding_info.balance.into_inner();
         let merchant_pubkey = merchant_funding_info.public_key.to_base58check();
 
+        let customer_account_details = originator_key_pair.file_contents();
         let customer_funding = customer_funding_info.balance.into_inner();
-        let customer_account = customer_funding_info.address.to_base58check();
         let customer_pubkey = customer_funding_info.public_key.to_base58check();
         let channel_id = channel_id.to_bytes().to_vec();
         let uri = uri.map(|uri| uri.to_string());
 
-        PYTHON_CONTEXT.run(python! {
+        PYTHON.run(python! {
             success = true
             try:
                 out = originate(
                     'uri,
-                    'customer_account, 'channel_id,
+                    'customer_account_details, 'channel_id,
                     'customer_pubkey, 'merchant_pubkey,
                     'g2, 'y2s, 'x2,
                     'customer_funding, 'merchant_funding,
@@ -170,16 +167,16 @@
                 error = str(e)
         });
 
-        if PYTHON_CONTEXT.get("success") {
-            let out = PYTHON_CONTEXT.get::<String>("out");
+        if PYTHON.get("success") {
+            let (contract_id, level) = PYTHON.get::<(String, u32)>("out");
             let contract_id = ContractId::new(
-                OriginatedAddress::from_base58check(&out)
+                OriginatedAddress::from_base58check(&contract_id)
                     .expect("Contract id returned from pytezos must be valid base58"),
             );
-            Ok((contract_id, todo!()))
+            Ok((contract_id, level.into()))
         } else {
-            let error = PYTHON_CONTEXT.get::<String>("error");
-            Err(error)
+            let error = PYTHON.get::<String>("error");
+            Err(OriginateError(error))
         }
     }
 
