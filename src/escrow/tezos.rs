use std::str::FromStr;

use crate::escrow::types::*;
use inline_python::python;
use tezedge::{OriginatedAddress, ToBase58Check};
use zkabacus_crypto::RevocationLock;

use self::close::FinalBalances;

/// The Michelson contract code for the ZkChannels contract.
static CONTRACT_CODE: &str = include_str!("zkchannel_contract.tz");

/// The default confirmation depth to consider chain operations to be final.
pub const DEFAULT_CONFIRMATION_DEPTH: u64 = 1; // FIXME: put this back to 20 after testing

/// The default `self_delay` parameter: 2 days, in seconds.
pub const DEFAULT_SELF_DELAY: u64 = 2 * 24 * 60 * 60;

lazy_static::lazy_static! {
    /// The ZkChannels close scalar as bytes
    static ref CLOSE_SCALAR_HEX_STRING: String =
        hex_string(zkabacus_crypto::CLOSE_SCALAR.to_bytes().to_vec());
}

/// Create a fresh python execution context used for all pytezos operations.
fn python_context() -> inline_python::Context {
    let close_scalar = &*CLOSE_SCALAR_HEX_STRING;

    python! {
        from pytezos import pytezos, Contract, ContractInterface
        import json

        main_code = ContractInterface.from_michelson('CONTRACT_CODE)

        close_scalar_bytes = 'close_scalar

        // Originate a contract on chain
        def originate(
            uri,
            cust_addr, merch_addr,
            cust_acc,
            cust_pubkey, merch_pubkey,
            channel_id,
            merch_g2, merch_y2s, merch_x2,
            cust_funding, merch_funding,
            min_confirmations,
            self_delay
        ):
            // Customer pytezos interface
            cust_py = pytezos.using(key=cust_acc, shell=uri)

            initial_storage = {"cid": channel_id,
            "close_scalar": close_scalar_bytes,
            "context_string": "zkChannels mutual close",
            "customer_address": cust_addr,
            "customer_balance": cust_funding,
            "customer_public_key": cust_pubkey,
            "delay_expiry": "1970-01-01T00:00:00Z",
            "g2": merch_g2,
            "merchant_address": merch_addr,
            "merchant_balance": merch_funding,
            "merchant_public_key": merch_pubkey,
            "y2s_0": merch_y2s[0],
            "y2s_1": merch_y2s[1],
            "y2s_2": merch_y2s[2],
            "y2s_3": merch_y2s[3],
            "y2s_4": merch_y2s[4],
            "x2": merch_x2,
            "revocation_lock": "0x00",
            "self_delay": self_delay,
            "status": 0}

            // Originate main zkchannel contract
            out = cust_py.origination(script=main_code.script(initial_storage=initial_storage)).autofill().sign().send(min_confirmations=min_confirmations)

            // Get address, status, and level of main zkchannel contract
            search_depth = 2 * min_confirmations
            op_info = pytezos.using(shell=uri).shell.blocks[-search_depth:].find_operation(out.hash())
            contents = op_info["contents"][0]
            contract_id = contents["metadata"]["operation_result"]["originated_contracts"][0]
            status = contents["metadata"]["operation_result"]["status"]
            block = op_info["branch"]
            level = pytezos.using(shell=uri).shell.blocks[block].level()

            return (contract_id, status, level)

        // Call the `addCustFunding` entrypoint of an extant contract
        def add_customer_funding(
            uri,
            cust_acc,
            contract_id,
            cust_funding,
            min_confirmations
        ):
            // Customer pytezos interface
            cust_py = pytezos.using(key=cust_acc, shell=uri)

            // Customer zkchannel contract interface
            cust_ci = cust_py.contract(contract_id)

            // Call the addCustFunding entrypoint
            out = cust_ci.addCustFunding().with_amount(cust_funding).send(min_confirmations=min_confirmations)

            // Get status and level of the addCustFunding operation
            search_depth = 2 * min_confirmations
            op_info = pytezos.using(shell=uri).shell.blocks[-search_depth:].find_operation(out.hash())
            contents = op_info["contents"][0]
            status = contents["metadata"]["operation_result"]["status"]
            block = op_info["branch"]
            level = pytezos.using(shell=uri).shell.blocks[block].level()

            return (status, level)

        // Call the `addMerchFunding` endpoint of an extant contract
        def add_merchant_funding(
            uri,
            merch_acc,
            contract_id,
            merch_funding,
            min_confirmations
        ):
            // Merchant pytezos interface
            merch_py = pytezos.using(key=merch_acc, shell=uri)

            // Merchant zkchannel contract interface
            merch_ci = merch_py.contract(contract_id)

            // Call the addMerchFunding entrypoint
            out = merch_ci.addMerchFunding().with_amount(merch_funding).send(min_confirmations=min_confirmations)

            // Get status and level of the addMerchFunding operation
            search_depth = 2 * min_confirmations
            op_info = pytezos.using(shell=uri).shell.blocks[-search_depth:].find_operation(out.hash())
            contents = op_info["contents"][0]
            status = contents["metadata"]["operation_result"]["status"]
            level = 1 // TODO: get the level where the operation was confirmed

            return (status, level)

        def cust_close(
            uri,
            cust_acc,
            contract_id,
            customer_balance, merchant_balance,
            sigma1, sigma2,
            revocation_lock,
            min_confirmations,
        ):
            // Customer pytezos interface
            cust_py = pytezos.using(key=cust_acc, shell=uri)

            // Customer zkchannel contract interface
            cust_ci = cust_py.contract(contract_id)

            // Set the storage for the operation
            close_storage = {
                "customer_balance": int(customer_balance),
                "merchant_balance": int(merchant_balance),
                "revocation_lock": revocation_lock,
                "sigma1": sigma1,
                "sigma2": sigma2
            }

            // Call the custClose entrypoint
            out = cust_ci.custClose(close_storage).send(min_confirmations=min_confirmations)

            // Get status and level of the operation
            search_depth = 2 * min_confirmations
            op_info = pytezos.using(shell=uri).shell.blocks[-search_depth:].find_operation(out.hash())
            contents = op_info["contents"][0]
            status = contents["metadata"]["operation_result"]["status"]
            level = 1 // TODO: get the level where the operation was confirmed

            return (status, level)

        def cust_claim(
            uri,
            cust_acc,
            contract_id,
            min_confirmations,
        ):
            // Customer pytezos interface
            cust_py = pytezos.using(key=cust_acc, shell=uri)

            // Customer zkchannel contract interface
            cust_ci = cust_py.contract(contract_id)

            // Call the custClaim entrypoint
            out = cust_ci.custClaim().send(min_confirmations=min_confirmations)

            // Get status and level of the operation
            search_depth = 2 * min_confirmations
            op_info = pytezos.using(shell=uri).shell.blocks[-search_depth:].find_operation(out.hash())
            contents = op_info["contents"][0]
            status = contents["metadata"]["operation_result"]["status"]
            level = 1 // TODO: get the level where the operation was confirmed

            return (status, level)

        def reclaim_funding(
            uri,
            cust_acc,
            contract_id,
            min_confirmations,
        ):
            // Customer pytezos interface
            cust_py = pytezos.using(key=cust_acc, shell=uri)

            // Customer zkchannel contract interface
            cust_ci = cust_py.contract(contract_id)

            // Call the reclaimFunding entrypoint
            out = cust_ci.reclaimFunding().send(min_confirmations=min_confirmations)

            // Get status and level of the operation
            search_depth = 2 * min_confirmations
            op_info = pytezos.using(shell=uri).shell.blocks[-search_depth:].find_operation(out.hash())
            contents = op_info["contents"][0]
            status = contents["metadata"]["operation_result"]["status"]
            level = 1 // TODO: get the level where the operation was confirmed

            return (status, level)

        def expiry(
            uri,
            merch_acc,
            contract_id,
            min_confirmations,
        ):
            // Merchant pytezos interface
            merch_py = pytezos.using(key=merch_acc, shell=uri)

            // Merchant zkchannel contract interface
            merch_ci = merch_py.contract(contract_id)

            // Call the expiry entrypoint
            out = merch_ci.expiry().send(min_confirmations=min_confirmations)

            // Get status and level of the operation
            search_depth = 2 * min_confirmations
            op_info = pytezos.using(shell=uri).shell.blocks[-search_depth:].find_operation(out.hash())
            contents = op_info["contents"][0]
            status = contents["metadata"]["operation_result"]["status"]
            level = 1 // TODO: get the level where the operation was confirmed

            return (status, level)

        def merch_claim(
            uri,
            merch_acc,
            contract_id,
            min_confirmations,
        ):
            // Merchant pytezos interface
            merch_py = pytezos.using(key=merch_acc, shell=uri)

            // Merchant zkchannel contract interface
            merch_ci = merch_py.contract(contract_id)

            // Call the merchClaim entrypoint
            out = merch_ci.merchClaim().send(min_confirmations=min_confirmations)

            // Get status and level of the operation
            search_depth = 2 * min_confirmations
            op_info = pytezos.using(shell=uri).shell.blocks[-search_depth:].find_operation(out.hash())
            contents = op_info["contents"][0]
            status = contents["metadata"]["operation_result"]["status"]
            level = 1 // TODO: get the level where the operation was confirmed

            return (status, level)

        def merch_dispute(
            uri,
            merch_acc,
            contract_id,
            revocation_secret,
            min_confirmations,
        ):
            // Merchant pytezos interface
            merch_py = pytezos.using(key=merch_acc, shell=uri)

            // Merchant zkchannel contract interface
            merch_ci = merch_py.contract(contract_id)

            // Call the merchDispute entrypoint
            out = merch_ci.merchDispute(revocation_secret).send(min_confirmations=min_confirmations)

            // Get status and level of the operation
            search_depth = 2 * min_confirmations
            op_info = pytezos.using(shell=uri).shell.blocks[-search_depth:].find_operation(out.hash())
            contents = op_info["contents"][0]
            status = contents["metadata"]["operation_result"]["status"]
            level = 1 // TODO: get the level where the operation was confirmed

            return (status, level)

        def mutual_close(
            uri,
            cust_acc,
            contract_id,
            customer_balance, merchant_balance,
            mutual_close_signature,
            min_confirmations,
        ):
            // Customer pytezos interface
            cust_py = pytezos.using(key=cust_acc, shell=uri)

            // Customer zkchannel contract interface
            cust_ci = cust_py.contract(contract_id)

            // Set the storage for the operation
            mutual_close_storage = {
                "customer_balance": int(customer_balance),
                "merchant_balance": int(merchant_balance),
                "merchSig": mutual_close_signature
            }

            // Call the mutualClose entrypoint
            out = cust_ci.mutualClose(mutual_close_storage).send(min_confirmations=min_confirmations)

            // Get status and level of the operation
            search_depth = 2 * min_confirmations
            op_info = pytezos.using(shell=uri).shell.blocks[-search_depth:].find_operation(out.hash())
            contents = op_info["contents"][0]
            status = contents["metadata"]["operation_result"]["status"]
            level = 1 // TODO: get the level where the operation was confirmed

            return (status, level)
    }
}

/// Convert a byte vector into a string like "0xABC123".
fn hex_string(bytes: Vec<u8>) -> String {
    format!("0x{}", hex::encode(bytes))
}

/// Convert a Pointcheval-Sanders public key to its three components in string-encoded form suitable
/// for pytezos.
fn pointcheval_sanders_public_key_to_python_input(
    public_key: &zkabacus_crypto::PublicKey,
) -> (String, Vec<String>, String) {
    let zkabacus_crypto::PublicKey { g2, y2s, x2, .. } = public_key;
    let g2 = hex_string(g2.to_uncompressed().to_vec());
    let y2s = y2s
        .iter()
        .map(|y2| hex_string(y2.to_uncompressed().to_vec()))
        .collect::<Vec<_>>();
    let x2 = hex_string(x2.to_uncompressed().to_vec());

    (g2, y2s, x2)
}

/// State of a zkChannels contract at a point in time.
pub struct ContractState {
    /// Current contract status.
    status: ContractStatus,
    /// Indicator to whether the timeout on the contract has expired, if it was set.
    timeout_expired: Option<bool>,
    /// Revocation lock from the contract, if it was set.
    revocation_lock: Option<RevocationLock>,
    /// Final balances from the contract, if they have been determined.
    final_balances: Option<FinalBalances>,
}

impl ContractState {
    /// Get the current status of the contract.
    pub fn status(&self) -> ContractStatus {
        self.status
    }

    /// Get the indicator to whether the timeout was set and, if so, whether it has expired.
    pub fn timeout_expired(&self) -> Option<bool> {
        self.timeout_expired
    }

    // Get the revocation lock from the contract, if it has been set.
    pub fn revocation_lock(&self) -> Option<&RevocationLock> {
        self.revocation_lock.as_ref()
    }

    /// Get the final balances on the contract if they are determined.
    pub fn final_balances(&self) -> Option<&FinalBalances> {
        self.final_balances.as_ref()
    }
}

/// The result of attempting an operation.
pub enum OperationStatus {
    /// The operation successfully was applied and included in the head block.
    Applied,
    /// The operation failed to be applied at all.
    Failed,
    /// The operation was backtracked.
    Backtracked,
    /// The operation was skipped.
    Skipped,
}

#[derive(Debug, thiserror::Error)]
#[error("Could not parse `OperationStatus` {0}")]
pub struct OperationStatusParseError(String);

impl FromStr for OperationStatus {
    type Err = OperationStatusParseError;

    fn from_str(s: &str) -> Result<Self, Self::Err> {
        use OperationStatus::*;
        Ok(match s {
            "applied" => Applied,
            "failed" => Failed,
            "backtracked" => Backtracked,
            "skipped" => Skipped,
            s => return Err(OperationStatusParseError(s.to_string())),
        })
    }
}

/// Query the chain to retrieve the confirmed state of the contract with the given [`ContractId`].
///
/// This function should query the state of the contract at the given confirmation depth -- that
/// is, the state of the the contract, but not accounting for the latest
/// `DEFAULT_CONFIRMATION_DEPTH` blocks.
pub async fn get_contract_state(_contract_id: &ContractId) -> Result<ContractState, Error> {
    todo!()
}

pub mod establish {
    use futures::Future;
    use tokio::task::JoinError;

    use super::*;
    use crate::escrow::notify::Level;
    use zkabacus_crypto::{ChannelId, CustomerBalance, MerchantBalance, PublicKey};

    #[allow(unused)]
    pub struct CustomerFundingInformation {
        /// Initial balance for the customer in the channel.
        pub balance: CustomerBalance,

        /// Funding source which will support the balance. This address is the hash of
        /// the `public_key`.
        pub address: TezosFundingAddress,

        /// Public key associated with the funding address. The customer must have access to the
        /// corresponding [`tezedge::PrivateKey`].
        pub public_key: TezosPublicKey,
    }

    #[allow(unused)]
    pub struct MerchantFundingInformation {
        /// Initial balance for the merchant in the channel.
        pub balance: MerchantBalance,

        /// Funding source which will support the balance. This address is the hash of
        /// the `public_key`.
        pub address: TezosFundingAddress,

        /// Public key associated with the funding address. The merchant must have access to the
        /// corresponding [`tezedge::PrivateKey`].
        pub public_key: TezosPublicKey,
    }

    /// An error while attempting to originate the contract.
    #[derive(Debug, thiserror::Error)]
    #[error("Could not originate contract: {0}")]
    pub struct OriginateError(#[from] JoinError);

    /// An error while attempting to fund the contract.
    #[derive(Debug, thiserror::Error)]
    #[error("Could not fund contract: {0}")]
    pub struct CustomerFundError(#[from] JoinError);

    /// An error while attempting to fund the contract.
    #[derive(Debug, thiserror::Error)]
    #[error("Could not reclaim funding from contract: {0}")]
    pub struct ReclaimFundingError(#[from] JoinError);

    /// Originate a contract on chain.
    ///
    /// This call will wait until the contract is confirmed at depth. It returns the new
    /// [`ContractId`] and the [`Level`] of the block that contains the originated contract.
    ///
    /// The `originator_key_pair` should belong to whichever party originates the contract.
    /// Currently, this must be called by the customer. Its public key must be the same as the one
    /// in the provided [`CustomerFundingInformation`].
    ///
    /// By default, this uses the Tezos mainnet; however, another URI may be specified to point to a
    /// sandbox or testnet node.
<<<<<<< HEAD
    pub fn originate(
=======
    #[allow(clippy::too_many_arguments)]
    pub async fn originate(
>>>>>>> c01b481a
        uri: Option<&http::Uri>,
        merchant_funding_info: &MerchantFundingInformation,
        customer_funding_info: &CustomerFundingInformation,
        merchant_public_key: &PublicKey,
        originator_key_pair: &TezosKeyMaterial,
        channel_id: &ChannelId,
        confirmation_depth: u64,
        self_delay: u64,
    ) -> impl Future<Output = Result<(ContractId, OperationStatus, Level), OriginateError>>
           + Send
           + 'static {
        let (g2, y2s, x2) =
            super::pointcheval_sanders_public_key_to_python_input(merchant_public_key);
        let merchant_funding = merchant_funding_info.balance.into_inner();
        let merchant_address = merchant_funding_info.address.to_base58check();
        let merchant_pubkey = merchant_funding_info.public_key.to_base58check();

        let customer_account_key = originator_key_pair.private_key().to_base58check();
        let customer_funding = customer_funding_info.balance.into_inner();
        let customer_address = customer_funding_info.address.to_base58check();
        let customer_pubkey = customer_funding_info.public_key.to_base58check();
        let channel_id = hex_string(channel_id.to_bytes().to_vec());
        let uri = uri.map(|uri| uri.to_string());

        async move {
            tokio::task::spawn_blocking(move || {
                let context = python_context();
                context.run(python! {
                    out = originate(
                        'uri,
                        'customer_address, 'merchant_address,
                        'customer_account_key,
                        'customer_pubkey, 'merchant_pubkey,
                        'channel_id,
                        'g2, 'y2s, 'x2,
                        'customer_funding, 'merchant_funding,
                        'confirmation_depth,
                        'self_delay
                    )
                });

                let (contract_id, status, level) = context.get::<(String, String, u32)>("out");
                let contract_id = ContractId::new(
                    OriginatedAddress::from_base58check(&contract_id)
                        .expect("Contract id returned from pytezos must be valid base58"),
                );
                (contract_id, status.parse().unwrap(), level.into())
            })
            .await
            .map_err(OriginateError)
        }
    }

    /// Call the `addFunding` entrypoint with the [`CustomerFundingInformation`].
    ///
    /// This will wait until the funding operation is confirmed at depth. It is called by
    /// the customer.
    ///
    /// The operation is invalid if:
    /// - the channel status is not AWAITING_FUNDING
    /// - the specified customer address does not match the `cust_addr` field in the contract
    /// - the specified funding information does not match the `custFunding` amount in the contract
    /// - the `addFunding` entrypoint has not been called by the customer address before.
    #[allow(unused)]
    pub fn add_customer_funding(
        uri: Option<&http::Uri>,
        contract_id: &ContractId,
        customer_funding_info: &CustomerFundingInformation,
        customer_key_pair: &TezosKeyMaterial,
        confirmation_depth: u64,
    ) -> impl Future<Output = Result<(OperationStatus, Level), CustomerFundError>> + Send + 'static
    {
        let customer_funding = customer_funding_info.balance.into_inner();
        let customer_private_key = customer_key_pair.private_key().to_base58check();
        let customer_pubkey = customer_funding_info.public_key.to_base58check();
        let contract_id = contract_id.clone().to_originated_address().to_base58check();
        let uri = uri.map(|uri| uri.to_string());

        async move {
            tokio::task::spawn_blocking(move || {
                let context = python_context();
                context.run(python! {
                    out = add_customer_funding(
                        'uri,
                        'customer_private_key,
                        'contract_id,
                        'customer_funding,
                        'confirmation_depth
                    )
                });

                let (status, level) = context.get::<(String, u32)>("out");
                (status.parse().unwrap(), level.into())
            })
            .await
            .map_err(CustomerFundError)
        }
    }

    /// Verify that the contract specified by [`ContractId`] has been correctly originated on
    /// chain with respect to the expected values.
    ///
    /// Correct origination requires that:
    /// - Contract encodes the expected zkChannels contract
    /// - Contract storage is correctly instantiated
    /// - Contract is confirmed on chain to the expected depth
    ///
    /// This function will wait until the origination operation is confirmed at depth
    /// and is called by the merchant.
    ///
    /// This function will return [`Error::InvalidZkChannelsContract`] if the contract is not a valid
    /// zkChannels contract or it does not have the expected storage.
    #[allow(unused)]
    pub fn verify_origination(
        contract_id: &ContractId,
        merchant_funding_info: &MerchantFundingInformation,
        customer_funding_info: &CustomerFundingInformation,
        merchant_public_key: &PublicKey,
        channel_id: &ChannelId,
    ) -> Result<(), Error> {
        todo!()
    }

    /// Verify that the customer has successfully funded the contract via the `addFunding`
    /// entrypoint
    ///
    /// Correct funding requires that:
    /// - The `addFunding` operation is the latest operation to be applied to the contract
    /// - The `addFunding` operation is confirmed on chain to the expected depth
    ///
    /// This function will wait until the customer's funding operation is confirmed at depth
    /// and is called by the merchant.
    pub fn verify_customer_funding(
        contract_id: &ContractId,
        customer_funding_info: &CustomerFundingInformation,
    ) -> Result<(), Error> {
        todo!()
    }

    pub fn verify_merchant_funding(
        contract_id: &ContractId,
        customer_funding_info: &CustomerFundingInformation,
    ) -> Result<(), Error> {
        todo!()
    }

    /// Add merchant funding via the `addFunding` entrypoint to the given [`ContractId`],
    /// according to the [`MerchantFundingInformation`]
    ///
    /// This should only be called if [`verify_origination()`] and [`verify_customer_funding()`]
    /// both returned successfully.
    ///
    /// This function will wait until the merchant funding operation is confirmed at depth. It
    /// is called by the merchant.
    ///
    /// If the expected merchant funding is non-zero, this operation is invalid if:
    /// - the contract status is not AWAITING_FUNDING
    /// - the specified merchant address does not match the `merch_addr` field in the contract
    /// - the specified funding information does not match the `merchFunding` amount in the contract
    /// - the `addFunding` entrypoint has already been called by the merchant address
    ///
    /// If the expected merchant funding is 0, this operation is invalid if:
    /// - the contract status is not OPEN
    #[allow(unused)]
    pub fn add_merchant_funding(
        uri: Option<&http::Uri>,
        contract_id: &ContractId,
        merchant_funding_info: &MerchantFundingInformation,
        merchant_key_pair: &TezosKeyMaterial,
        confirmation_depth: u64,
    ) -> impl Future<Output = Result<(OperationStatus, Level), CustomerFundError>> + Send + 'static
    {
        let merchant_funding = merchant_funding_info.balance.into_inner();
        let merchant_private_key = merchant_key_pair.private_key().to_base58check();
        let merchant_pubkey = merchant_funding_info.public_key.to_base58check();
        let contract_id = contract_id.clone().to_originated_address().to_base58check();
        let uri = uri.map(|uri| uri.to_string());

        async move {
            tokio::task::spawn_blocking(move || {
                let context = python_context();
                context.run(python! {
                    out = add_merchant_funding(
                        'uri,
                        'merchant_private_key,
                        'contract_id,
                        'merchant_funding,
                        'confirmation_depth
                    )
                });

                let (status, level) = context.get::<(String, u32)>("out");
                (status.parse().unwrap(), level.into())
            })
            .await
            .map_err(CustomerFundError)
        }
    }

    /// Reclaim customer funding via the `reclaimFunding` entrypoint on the given [`ContractId`].
    ///
    /// This function will wait until the customer reclaim operation is confirmed at depth. It is
    /// called by the customer.
    ///
    /// The operation is invalid if:
    /// - the contract status is not AWAITING_FUNDING.
    /// - the `addFunding` entrypoint has not been called by the customer address
    #[allow(unused)]
    pub fn reclaim_customer_funding(
        uri: Option<&http::Uri>,
        contract_id: &ContractId,
        customer_key_pair: &TezosKeyMaterial,
        confirmation_depth: u64,
    ) -> impl Future<Output = Result<(OperationStatus, Level), ReclaimFundingError>> + Send + 'static
    {
        let customer_private_key = customer_key_pair.private_key().to_base58check();
        let contract_id = contract_id.clone().to_originated_address().to_base58check();
        let uri = uri.map(|uri| uri.to_string());

        async move {
            tokio::task::spawn_blocking(move || {
                let context = python_context();
                context.run(python! {
                    out = reclaim_funding(
                        'uri,
                        'customer_private_key,
                        'contract_id,
                        'confirmation_depth
                    )
                });

                let (status, level) = context.get::<(String, u32)>("out");
                (status.parse().unwrap(), level.into())
            })
            .await
            .map_err(ReclaimFundingError)
        }
    }
}

<<<<<<< HEAD
mod close {
    use super::python_context;
    use crate::escrow::{
        tezos::{hex_string, Level, OperationStatus},
        types::*,
    };
    use futures::Future;
    use inline_python::python;
    use tokio::task::JoinError;
    use {
        tezedge::{signer::OperationSignatureInfo, ToBase58Check},
=======
pub mod close {
    use zkabacus_crypto::ChannelId;

    use crate::escrow::types::*;

    use {
        serde::{Deserialize, Serialize},
        tezedge::signer::OperationSignatureInfo,
>>>>>>> c01b481a
        zkabacus_crypto::{
            customer::ClosingMessage, revlock::RevocationSecret, CloseState, CustomerBalance,
            MerchantBalance,
        },
    };

<<<<<<< HEAD
    #[derive(Debug, thiserror::Error)]
    #[error("Could not issue expiry: {0}")]
    pub struct ExpiryError(#[from] JoinError);

    #[derive(Debug, thiserror::Error)]
    #[error("Could not issue merchant claim: {0}")]
    pub struct MerchantClaimError(#[from] JoinError);

    #[derive(Debug, thiserror::Error)]
    #[error("Could not issue customer close: {0}")]
    pub struct CustomerCloseError(#[from] JoinError);

    #[derive(Debug, thiserror::Error)]
    #[error("Could not issue merchant dispute: {0}")]
    pub struct MerchantDisputeError(#[from] JoinError);

    #[derive(Debug, thiserror::Error)]
    #[error("Could not issue customer claim: {0}")]
    pub struct CustomerClaimError(#[from] JoinError);
=======
    /// Merchant authorization signature for a mutual close operation.
    ///
    /// The internals of this type are a dupe for the tezedge [`OperationSigantureInfo`] type.
    /// We're not reusing that type because it isn't serializable, and because we may want to
    /// change the internal storage here.
    #[derive(Debug, Clone, Serialize, Deserialize)]
    pub struct MutualCloseAuthorizationSignature {
        /// base58check with prefix (`Prefix::operation`) encoded operation hash.
        operation_hash: String,
        /// forged operation (hex) concatenated with signature('hex').
        operation_with_signature: String,
        /// operation signature encoded with base58check with prefix (`Prefix::edsig`).
        signature: String,
    }

    impl MutualCloseAuthorizationSignature {
        pub fn from_operation_signature_info(info: OperationSignatureInfo) -> Self {
            let OperationSignatureInfo {
                operation_hash,
                operation_with_signature,
                signature,
            } = info;
            Self {
                operation_hash,
                operation_with_signature,
                signature,
            }
        }

        /// Get the operation hash.
        pub fn operation_hash(&self) -> &String {
            &self.operation_hash
        }

        /// Get the forged operation hash concatenated with the signature.
        pub fn operation_with_signature(&self) -> &String {
            &self.operation_with_signature
        }

        /// Get the signature by itself.
        pub fn signature(&self) -> &String {
            &self.signature
        }
    }

    #[derive(Debug, Clone, Copy)]
    pub struct FinalBalances {
        merchant_balance: MerchantBalance,
        customer_balance: CustomerBalance,
    }

    impl FinalBalances {
        pub fn merchant_balance(&self) -> MerchantBalance {
            self.merchant_balance
        }

        pub fn customer_balance(&self) -> CustomerBalance {
            self.customer_balance
        }
    }
>>>>>>> c01b481a

    /// Initiate expiry close flow via the `expiry` entrypoint on the given [`ContractId`].
    ///
    /// This function will wait until the expiry operation is confirmed at depth and is called
    /// by the merchant.
    ///
    /// This operation is invalid if:
    /// - the contract status is not OPEN
    /// - the [`TezosFundingAddress`] specified does not match the `merch_addr` field in the
    ///   the specified contract
    #[allow(unused)]
    pub fn expiry(
        uri: Option<&http::Uri>,
        contract_id: &ContractId,
        merchant_key_pair: &TezosKeyMaterial,
        confirmation_depth: u64,
    ) -> impl Future<Output = Result<(OperationStatus, Level), ExpiryError>> + Send + 'static {
        let merchant_private_key = merchant_key_pair.private_key().to_base58check();
        let contract_id = contract_id.clone().to_originated_address().to_base58check();
        let uri = uri.map(|uri| uri.to_string());

        async move {
            tokio::task::spawn_blocking(move || {
                let context = python_context();
                context.run(python! {
                    out = expiry('uri, 'merchant_private_key, 'contract_id, 'confirmation_depth)
                });

                let (status, level) = context.get::<(String, u32)>("out");
                (status.parse().unwrap(), level.into())
            })
            .await
            .map_err(ExpiryError)
        }
    }

    /// Complete expiry close flow by claiming the entire channel balance on the [`ContractId`]
    /// via the `merchClaim` entrypoint.
    ///
    /// This function will wait until the self-delay period on the `expiry` entrypoint has passed.
    /// After posting the `merchClaim` operation, it will wait until it has been confirmed at
    /// depth. It is called by the merchant.
    ///
    /// This operation is invalid if:
    /// - the contract status is not EXPIRY
    /// - the [`TezosKeyPair`] does not match the `merch_addr` field in the specified
    ///   contract
    #[allow(unused)]
    pub fn merch_claim(
        uri: Option<&http::Uri>,
        contract_id: &ContractId,
        merchant_key_pair: &TezosKeyMaterial,
<<<<<<< HEAD
        confirmation_depth: u64,
    ) -> impl Future<Output = Result<(OperationStatus, Level), MerchantClaimError>> + Send + 'static
    {
        let merchant_private_key = merchant_key_pair.private_key().to_base58check();
        let contract_id = contract_id.clone().to_originated_address().to_base58check();
        let uri = uri.map(|uri| uri.to_string());

        async move {
            tokio::task::spawn_blocking(move || {
                let context = python_context();
                context.run(python! {
                    out = merch_claim(
                        'uri,
                        'merchant_private_key,
                        'contract_id,
                        'confirmation_depth
                    )
                });

                let (status, level) = context.get::<(String, u32)>("out");
                (status.parse().unwrap(), level.into())
            })
            .await
            .map_err(MerchantClaimError)
        }
=======
    ) -> Result<FinalBalances, Error> {
        todo!()
>>>>>>> c01b481a
    }

    /// Initiate unilateral customer close flow or correct balances from the expiry flow by
    /// posting the correct channel balances for the [`ContractId`] via the `custClose` entrypoint.
    ///
    /// This function will wait until it is confirmed at depth. It is called by the customer. If
    /// it is called in response to an `expiry` operation, it will be called by the customer's
    /// notification service.
    ///
    /// This operation is invalid if:
    /// - the contract status is neither OPEN nor EXPIRY
    /// - the [`TezosKeyPair`] does not match the `cust_addr` field in the specified contract
    /// - the signature in the [`ClosingMessage`] is not a well-formed signature
    /// - the signature in the [`ClosingMessage`] is not a valid signature under the merchant
    ///   public key on the expected tuple
    #[allow(unused)]
    pub fn cust_close(
        uri: Option<&http::Uri>,
        contract_id: &ContractId,
        close_message: &ClosingMessage,
        customer_key_pair: &TezosKeyMaterial,
<<<<<<< HEAD
        confirmation_depth: u64,
    ) -> impl Future<Output = Result<(OperationStatus, Level), CustomerCloseError>> + Send + 'static
    {
        let customer_balance = close_message.customer_balance().into_inner();
        let merchant_balance = close_message.merchant_balance().into_inner();
        let revocation_lock = hex_string(close_message.revocation_lock().as_bytes().to_vec());
        let customer_private_key = customer_key_pair.private_key().to_base58check();
        let contract_id = contract_id.clone().to_originated_address().to_base58check();
        let (sigma1, sigma2) = close_message.closing_signature().clone().as_bytes();
        let sigma1 = sigma1.to_vec();
        let sigma2 = sigma2.to_vec();
        let uri = uri.map(|uri| uri.to_string());

        async move {
            tokio::task::spawn_blocking(move || {
                let context = python_context();
                context.run(python! {
                    out = cust_close(
                        'uri,
                        'customer_private_key,
                        'contract_id,
                        'customer_balance,
                        'merchant_balance,
                        'sigma1, 'sigma2,
                        'revocation_lock,
                        'confirmation_depth
                    )
                });

                let (status, level) = context.get::<(String, u32)>("out");
                (status.parse().unwrap(), level.into())
            })
            .await
            .map_err(CustomerCloseError)
        }
=======
    ) -> Result<(), Error> {
        // This function should:
        // - Generate customer authorization EdDSA signature on the operation with the customer's
        //   Tezos public key.
        // - Send custClose entrypoint calling operation to blockchain. This operation results in a
        //   timelock on the customer's balance and an immediate payout of the merchant balance
        todo!()
>>>>>>> c01b481a
    }

    /// Dispute balances posted by a customer (via [`cust_close()`]) by posting a revocation
    /// secret that matches the posted revocation lock. On successful completion, this call
    /// will transfer the posted customer balance to the merchant.
    ///
    /// This function will wait until it is confirmed at depth. It is called by the merchant.
    ///
    /// This operation is invalid if:
    /// - the contract status is not CUST_CLOSE
    /// - the [`TezosKeyPair`] does not match the `merch_addr` field in the specified contract
    /// - the [`RevocationSecret`] does not hash to the `rev_lock` field in the specified contract
    #[allow(unused)]
    pub fn merch_dispute(
        uri: Option<&http::Uri>,
        contract_id: &ContractId,
        revocation_secret: &RevocationSecret,
        merchant_key_pair: &TezosKeyMaterial,
<<<<<<< HEAD
        confirmation_depth: u64,
    ) -> impl Future<Output = Result<(OperationStatus, Level), MerchantDisputeError>> + Send + 'static
    {
        let merchant_private_key = merchant_key_pair.private_key().to_base58check();
        let contract_id = contract_id.clone().to_originated_address().to_base58check();
        let revocation_secret = hex_string(revocation_secret.as_bytes().to_vec());
        let uri = uri.map(|uri| uri.to_string());

        async move {
            tokio::task::spawn_blocking(move || {
                let context = python_context();
                context.run(python! {
                    out = merch_dispute(
                        'uri,
                        'merchant_private_key,
                        'contract_id,
                        'revocation_secret,
                        'confirmation_depth
                    )
                });

                let (status, level) = context.get::<(String, u32)>("out");
                (status.parse().unwrap(), level.into())
            })
            .await
            .map_err(MerchantDisputeError)
        }
=======
    ) -> Result<(FinalBalances), Error> {
        todo!()
>>>>>>> c01b481a
    }

    /// Claim customer funds (posted via [`cust_close()`]) after the timeout period has elapsed
    /// via the `custClaim` entrypoint.
    ///
    /// This function will wait until the timeout period from the `custClose` entrypoint call has
    /// elapsed, and until the `custClaim` operation is confirmed at depth. It is called by the
    /// customer.
    ///
    /// This operation is invalid if:
    /// - the contract status is not CUST_CLOSE
    /// - the [`TezosKeyPair`] does not match the `cust_addr` field in the specified contract
    #[allow(unused)]
    pub fn cust_claim(
        uri: Option<&http::Uri>,
        contract_id: &ContractId,
        customer_key_pair: &TezosKeyMaterial,
        confirmation_depth: u64,
    ) -> impl Future<Output = Result<(OperationStatus, Level), CustomerClaimError>> + Send + 'static
    {
        let customer_private_key = customer_key_pair.private_key().to_base58check();
        let contract_id = contract_id.clone().to_originated_address().to_base58check();
        let uri = uri.map(|uri| uri.to_string());

        async move {
            tokio::task::spawn_blocking(move || {
                let context = python_context();
                context.run(python! {
                    out = cust_claim(
                        'uri,
                        'customer_private_key,
                        'contract_id,
                        'confirmation_depth
                    )
                });

                let (status, level) = context.get::<(String, u32)>("out");
                (status.parse().unwrap(), level.into())
            })
            .await
            .map_err(CustomerClaimError)
        }
    }

    /// Authorize the close state provided in the mutual close flow by producing a valid EdDSA
    /// signature over the tuple
    /// `(contract id, "zkChannels mutual close", channel id, customer balance, merchant balance)`
    ///
    /// This is called by the merchant.
    #[allow(unused)]
    pub fn authorize_mutual_close(
        uri: Option<&http::Uri>,
        contract_id: &ContractId,
        close_state: &CloseState,
        merchant_key_pair: &TezosKeyMaterial,
<<<<<<< HEAD
        confirmation_depth: u64,
    ) -> Result<OperationSignatureInfo, Error> {
=======
    ) -> Result<MutualCloseAuthorizationSignature, Error> {
>>>>>>> c01b481a
        todo!()
    }

    /// Execute the mutual close flow via the `mutualClose` entrypoint paying out the specified
    /// channel balances to both parties.
    ///
    /// This function will wait until the operation is confirmed at depth. It is called by the
    /// customer.
    ///
    /// This operation is invalid if:
    /// - the contract status is not OPEN
    /// - the [`TezosKeyPair`] does not match the `cust_addr` field in the specified contract
    /// - the `authorization_signature` is not a valid signature under the merchant public key
    ///   on the expected tuple
    #[allow(unused)]
    pub fn mutual_close(
        uri: Option<&http::Uri>,
        contract_id: &ContractId,
        channel_id: &ChannelId,
        customer_balance: &CustomerBalance,
        merchant_balance: &MerchantBalance,
<<<<<<< HEAD
        authorization_signature: &OperationSignatureInfo,
        merchant_key_pair: &TezosKeyMaterial,
        confirmation_depth: u64,
    ) -> impl Future<Output = Result<(OperationStatus, Level), Error>> + Send + 'static {
        async move { todo!() }
=======
        authorization_signature: MutualCloseAuthorizationSignature,
        customer_key_pair: &TezosKeyMaterial,
    ) -> Result<(), Error> {
        todo!()
>>>>>>> c01b481a
    }

    /// Verify that the specified contract is closed.
    ///
    /// This function will wait until the contract status is CLOSED at the expected confirmation
    /// depth and is called by the merchant.
    #[allow(unused)]
    pub async fn verify_contract_closed(contract_id: &ContractId) -> Result<(), Error> {
        todo!()
    }
}<|MERGE_RESOLUTION|>--- conflicted
+++ resolved
@@ -22,7 +22,9 @@
         hex_string(zkabacus_crypto::CLOSE_SCALAR.to_bytes().to_vec());
 }
 
-/// Create a fresh python execution context used for all pytezos operations.
+/// Create a fresh python execution context to be used for a single python operation, then thrown
+/// away. This ensures we don't carry over global state, and we can concurrently use python-based
+/// functions without the Global Interpreter Lock.
 fn python_context() -> inline_python::Context {
     let close_scalar = &*CLOSE_SCALAR_HEX_STRING;
 
@@ -486,12 +488,7 @@
     ///
     /// By default, this uses the Tezos mainnet; however, another URI may be specified to point to a
     /// sandbox or testnet node.
-<<<<<<< HEAD
     pub fn originate(
-=======
-    #[allow(clippy::too_many_arguments)]
-    pub async fn originate(
->>>>>>> c01b481a
         uri: Option<&http::Uri>,
         merchant_funding_info: &MerchantFundingInformation,
         customer_funding_info: &CustomerFundingInformation,
@@ -732,35 +729,27 @@
     }
 }
 
-<<<<<<< HEAD
-mod close {
+pub mod close {
     use super::python_context;
     use crate::escrow::{
-        tezos::{hex_string, Level, OperationStatus},
+        notify::Level,
+        tezos::{hex_string, OperationStatus},
         types::*,
     };
     use futures::Future;
     use inline_python::python;
     use tokio::task::JoinError;
-    use {
-        tezedge::{signer::OperationSignatureInfo, ToBase58Check},
-=======
-pub mod close {
     use zkabacus_crypto::ChannelId;
-
-    use crate::escrow::types::*;
-
     use {
         serde::{Deserialize, Serialize},
         tezedge::signer::OperationSignatureInfo,
->>>>>>> c01b481a
+        tezedge::ToBase58Check,
         zkabacus_crypto::{
             customer::ClosingMessage, revlock::RevocationSecret, CloseState, CustomerBalance,
             MerchantBalance,
         },
     };
 
-<<<<<<< HEAD
     #[derive(Debug, thiserror::Error)]
     #[error("Could not issue expiry: {0}")]
     pub struct ExpiryError(#[from] JoinError);
@@ -780,7 +769,6 @@
     #[derive(Debug, thiserror::Error)]
     #[error("Could not issue customer claim: {0}")]
     pub struct CustomerClaimError(#[from] JoinError);
-=======
     /// Merchant authorization signature for a mutual close operation.
     ///
     /// The internals of this type are a dupe for the tezedge [`OperationSigantureInfo`] type.
@@ -841,7 +829,6 @@
             self.customer_balance
         }
     }
->>>>>>> c01b481a
 
     /// Initiate expiry close flow via the `expiry` entrypoint on the given [`ContractId`].
     ///
@@ -894,7 +881,6 @@
         uri: Option<&http::Uri>,
         contract_id: &ContractId,
         merchant_key_pair: &TezosKeyMaterial,
-<<<<<<< HEAD
         confirmation_depth: u64,
     ) -> impl Future<Output = Result<(OperationStatus, Level), MerchantClaimError>> + Send + 'static
     {
@@ -920,10 +906,6 @@
             .await
             .map_err(MerchantClaimError)
         }
-=======
-    ) -> Result<FinalBalances, Error> {
-        todo!()
->>>>>>> c01b481a
     }
 
     /// Initiate unilateral customer close flow or correct balances from the expiry flow by
@@ -945,7 +927,6 @@
         contract_id: &ContractId,
         close_message: &ClosingMessage,
         customer_key_pair: &TezosKeyMaterial,
-<<<<<<< HEAD
         confirmation_depth: u64,
     ) -> impl Future<Output = Result<(OperationStatus, Level), CustomerCloseError>> + Send + 'static
     {
@@ -981,15 +962,6 @@
             .await
             .map_err(CustomerCloseError)
         }
-=======
-    ) -> Result<(), Error> {
-        // This function should:
-        // - Generate customer authorization EdDSA signature on the operation with the customer's
-        //   Tezos public key.
-        // - Send custClose entrypoint calling operation to blockchain. This operation results in a
-        //   timelock on the customer's balance and an immediate payout of the merchant balance
-        todo!()
->>>>>>> c01b481a
     }
 
     /// Dispute balances posted by a customer (via [`cust_close()`]) by posting a revocation
@@ -1008,7 +980,6 @@
         contract_id: &ContractId,
         revocation_secret: &RevocationSecret,
         merchant_key_pair: &TezosKeyMaterial,
-<<<<<<< HEAD
         confirmation_depth: u64,
     ) -> impl Future<Output = Result<(OperationStatus, Level), MerchantDisputeError>> + Send + 'static
     {
@@ -1036,10 +1007,6 @@
             .await
             .map_err(MerchantDisputeError)
         }
-=======
-    ) -> Result<(FinalBalances), Error> {
-        todo!()
->>>>>>> c01b481a
     }
 
     /// Claim customer funds (posted via [`cust_close()`]) after the timeout period has elapsed
@@ -1095,12 +1062,8 @@
         contract_id: &ContractId,
         close_state: &CloseState,
         merchant_key_pair: &TezosKeyMaterial,
-<<<<<<< HEAD
         confirmation_depth: u64,
     ) -> Result<OperationSignatureInfo, Error> {
-=======
-    ) -> Result<MutualCloseAuthorizationSignature, Error> {
->>>>>>> c01b481a
         todo!()
     }
 
@@ -1122,18 +1085,11 @@
         channel_id: &ChannelId,
         customer_balance: &CustomerBalance,
         merchant_balance: &MerchantBalance,
-<<<<<<< HEAD
         authorization_signature: &OperationSignatureInfo,
         merchant_key_pair: &TezosKeyMaterial,
         confirmation_depth: u64,
     ) -> impl Future<Output = Result<(OperationStatus, Level), Error>> + Send + 'static {
         async move { todo!() }
-=======
-        authorization_signature: MutualCloseAuthorizationSignature,
-        customer_key_pair: &TezosKeyMaterial,
-    ) -> Result<(), Error> {
-        todo!()
->>>>>>> c01b481a
     }
 
     /// Verify that the specified contract is closed.
