--- conflicted
+++ resolved
@@ -283,24 +283,10 @@
         // TODO: Perform a close on chain.
     }
 
-<<<<<<< HEAD
     // TODO: Assert channel is Closed.
-
-    Ok(())
-=======
-    // Update database to closed state
-    database
-        .with_channel_state(
-            &close.label,
-            zkchannels_state::PendingClose,
-            |pending: ClosingMessage| -> Result<_, Infallible> { Ok((State::Closed(pending), ())) },
-        )
-        .await
-        .with_context(|| format!("Failed to update channel {} to Closed status", &close.label))??;
 
     // Notify the on-chain monitoring daemon this channel is closed.
     refresh_daemon(&config).await
->>>>>>> e50db7b4
 }
 
 async fn mutual_close(
@@ -383,29 +369,19 @@
 #[allow(unused)]
 async fn finalize_mutual_close(
     database: &dyn QueryCustomer,
+    config: &self::Config,
     channel_name: &ChannelName,
     merchant_balance: MerchantBalance,
     customer_balance: CustomerBalance,
 ) -> Result<(), anyhow::Error> {
     // Update database channel status from PendingClose to Closed.
-<<<<<<< HEAD
     // and save final balances (should match those in the ClosingMessage)
     finalize_close(database, channel_name, merchant_balance, customer_balance)
         .await
-        .context("Failed to finalize mutual close")
-=======
-    database
-        .with_channel_state(
-            &label,
-            zkchannels_state::PendingClose,
-            |pending: ClosingMessage| -> Result<_, Infallible> { Ok((State::Closed(pending), ())) },
-        )
-        .await
-        .with_context(|| format!("Failed to update channel {} to Closed status", &label))??;
+        .context("Failed to finalize mutual close");
 
     // Notify the on-chain monitoring daemon this channel is closed.
-    refresh_daemon(&config).await
->>>>>>> e50db7b4
+    refresh_daemon(config).await
 }
 
 async fn zkabacus_close(
@@ -443,13 +419,8 @@
     database: &dyn QueryCustomer,
     channel_name: &ChannelName,
 ) -> Result<ClosingMessage, anyhow::Error> {
-<<<<<<< HEAD
-    Ok(database
+    let closing_message = database
         .with_closeable_channel(channel_name, |state| {
-=======
-    let closing_message = database
-        .with_closeable_channel(label, |state| {
->>>>>>> e50db7b4
             let close_message = match state {
                 State::Inactive(inactive) => inactive.close(&mut rng),
                 State::Originated(inactive) => inactive.close(&mut rng),
@@ -465,16 +436,12 @@
             Ok((State::PendingClose(close_message.clone()), close_message))
         })
         .await
-<<<<<<< HEAD
         .context(format!(
             "Failed to update channel status to PendingClose for {}",
             channel_name
-        ))??)
-=======
-        .context("Failed to set state to pending close in database.")??;
+        ))??;
 
     Ok(closing_message)
->>>>>>> e50db7b4
 }
 
 fn write_close_json(closing: &Closing) -> Result<(), anyhow::Error> {
