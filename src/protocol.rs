--- conflicted
+++ resolved
@@ -1,15 +1,12 @@
-<<<<<<< HEAD
 use dialectic::prelude::*;
 use zkabacus_crypto::{
     revlock::*, ClosingSignature, CommitmentParameters, Nonce, PayProof, PayToken, PublicKey,
     RangeProofParameters,
-=======
-use zkabacus_crypto::{revlock::*, ClosingSignature, Nonce, PayProof, PayToken};
+};
 use {
     dialectic::prelude::*,
     serde::{Deserialize, Serialize},
     thiserror::Error,
->>>>>>> 8fe039cb
 };
 
 pub type Ping = Session! {
@@ -130,6 +127,18 @@
         ClosingSignature, CustomerBalance, EstablishProof, MerchantBalance, PayToken,
     };
 
+    #[derive(Debug, Clone, Error, Serialize, Deserialize)]
+    pub enum Error {
+        #[error("Channel funding request rejected: {0}")]
+        Rejected(String),
+        #[error("Invalid channel establish proof")]
+        InvalidEstablishProof,
+        #[error("Invalid closing signature")]
+        InvalidClosingSignature,
+        #[error("Invalid payment token")]
+        InvalidPayToken,
+    }
+
     pub type Establish = CustomerSupplyInfo;
 
     pub type CustomerSupplyInfo = Session! {
@@ -142,7 +151,7 @@
         send CustomerBalance;
         send MerchantBalance;
         send String;
-        OfferContinue<MerchantSupplyInfo>;
+        OfferAbort<MerchantSupplyInfo, Error>;
     };
 
     pub type MerchantSupplyInfo = Session! {
@@ -155,12 +164,12 @@
 
     pub type CustomerSupplyProof = Session! {
         send EstablishProof;
-        OfferContinue<MerchantSupplyClosingSignature>;
+        OfferAbort<MerchantSupplyClosingSignature, Error>;
     };
 
     pub type MerchantSupplyClosingSignature = Session! {
         recv ClosingSignature;
-        ChooseContinue<Activate>;
+        ChooseAbort<Activate, Error>;
     };
 
     pub type Activate = Session! {
@@ -193,13 +202,8 @@
     /// The full zkchannels "pay" protocol's session type.
     pub type Pay = Session! {
         send PaymentAmount;
-<<<<<<< HEAD
         send String; // Payment note
-        MerchantApprovePayment;
-=======
-        send String;
         OfferAbort<CustomerStartPayment, Error>;
->>>>>>> 8fe039cb
     };
 
     /// The start of the zkabacus "pay" protocol.
@@ -223,14 +227,10 @@
 
     pub type MerchantIssueNewPayToken = Session! {
         recv PayToken;
-<<<<<<< HEAD
-        recv Option<String>; // Response note (service rendered)
-=======
         MerchantProvideService;
     };
 
     pub type MerchantProvideService = Session! {
         recv Option<String>;
->>>>>>> 8fe039cb
     };
 }